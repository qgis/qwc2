{
  "locale": "ca-ES",
  "messages": {
    "appmenu": {
<<<<<<< HEAD
      "filter": "Menú de filtres...",
      "menulabel": "Mapa i Eines",
      "items": {
=======
      "items": {
        "ExternalLink": "Enllaç extern - Abonats",
>>>>>>> c3aac6b1
        "AttributeTable": "Taula d'atributs",
        "DxfExport": "Exportar DXF",
        "Editing": "Editant",
        "FeatureForm": "Formulari d'element",
        "Help": "Ajuda",
        "IdentifyRegion": "Identificar zona",
        "LayerCatalog": "Capes",
        "LayerTree": "Capes i Llegenda",
        "Login": "Inicio de sessió",
        "Logout": "Tancament de sessió",
        "Measure": "Mesurar",
        "MeasureLineString": "Mesurar una línia",
        "MeasurePolygon": "Mesurar un polígon",
        "Print": "Imprimir",
        "RasterExport": "Exportar trama",
        "Redlining": "Línia de demarcació",
        "Share": "Compartir link",
        "ThemeSwitcher": "Tema",
        "Tools": "Eines de Mapa",
        "Bookmark": "Marcador",
        "TimeManager": "Gestor de Temps"
<<<<<<< HEAD
      }
=======
      },
      "filter": "Menú filtres...",
      "menulabel": "Mapa i Eines"
    },
    "search": {
      "coordinates": "Coordenades",
      "nominatim": {
        "amenity": "Comoditat",
        "boundary": "Límit",
        "building": "Edifici",
        "landuse": "Ús del sòl",
        "leisure": "Oci",
        "place": "Lloc",
        "highway": "Autopista",
        "natural": "Natural",
        "railway": "Via",
        "tourism": "Turisme"
      },
      "all": "Tot",
      "enablelayer": "Habilitar capa",
      "existinglayer": "La capa ja existeix en el mapa",
      "invisiblelayer": "El resultat es troba en una capa no visible",
      "more": "Més...",
      "providerselection": "Proveidor",
      "search": "Buscar",
      "searchall": "Buscar llocs o agregar mapes...",
      "searchinprogress": "Cercant...",
      "searchreset": "Reset",
      "themes": "Temes"
>>>>>>> c3aac6b1
    },
    "attribtable": {
      "addfeature": "Afegir element",
      "commit": "Commit",
      "delete": "Eliminar",
      "deletefailed": "Un o més elements no han pogut eliminar-se",
      "deletefeatures": "Eliminar elements seleccionats",
      "deleting": "Eliminant elements...",
      "discard": "Descartar",
      "formeditmode": "Obrir formulari d'edició de l'element seleccionat",
      "geomnoadd": "Si us plau, feu servir el formulari d'edició per afegir elements a aquesta capa",
      "layer": "Capa",
      "loadfailed": "La càrrega ha fallat",
      "loading": "Carregant",
      "nodelete": "No eliminar",
      "nogeomnoform": "El formulari d'edició no està disponible per a capes sense geometria",
      "pleasereload": "Si us plau, torni a carregar",
      "reload": "Carregar",
      "selectlayer": "Escollir capa",
      "title": "Títol",
      "zoomtoselection": "Zoom a la selecció"
    },
    "bgswitcher": {
      "nobg": "Sense fons"
    },
    "bookmark": {
      "add": "Afegir",
      "addfailed": "Error al crear",
      "description": "Descripció",
      "lastUpdate": "Darrer canvi",
      "manage": "Gestionar",
      "notloggedin": "No logat",
<<<<<<< HEAD
      "open": "Obir",
=======
      "open": "Obir en la pestanya actual",
>>>>>>> c3aac6b1
      "openTab": "Obrir en una pestanya",
      "remove": "Esborrar",
      "removefailed": "Error al eliminar",
      "savefailed": "Error al modificar",
      "update": "Updatejar"
    },
    "bottombar": {
      "mousepos_label": "Coordenades",
      "scale_label": "Escala",
      "terms_label": "Condicions del servei",
      "viewertitle_label": ""
    },
    "copybtn": {
      "click_to_copy": "Click per copiar",
      "copied": "Copiat"
    },
    "dxfexport": {
      "layers": "Capes",
      "selectinfo": "Arrossega un rectangle al voltant de la zona per exportar...",
      "symbologyscale": "Escala de la simbologia:"
    },
    "editing": {
      "add": "Afegir",
      "attrtable": "Taula",
      "canceldelete": "No esborrar",
      "clearpicture": "Netejar imatge",
      "commit": "Confirmar",
      "create": "Crear",
      "delete": "Esborrar",
      "discard": "Descartar",
      "draw": "Traçar",
      "feature": "Element",
      "geomreadonly": "La geometria conté valors Z diferents de zero, per tant és de només lectura",
      "invalidform": "Formulari invàlid",
      "maximize": "Maximitzar",
      "minimize": "Minimitzar",
      "nocompatpick": "Cap geometria compatible trobada",
      "noeditablelayers": "Sense capes a modificar.",
      "paint": "Modificar",
      "pick": "Escollir",
      "pickdrawfeature": "Clonar geometria existent",
      "reallydelete": "Esborrar",
      "relationcommitfailed": "Ha fallat el commit",
      "select": "Seleccionar",
      "selectedpicture": "Imatge seleccionada",
      "takepicture": "Escull imatge",
      "unsavedchanged": "Hi ha canvis sense guardar. Vols sortir de la pàgina sense guardar?"
    },
    "featureform": {
      "feature": "Element",
      "noresults": "Sense resultats",
      "querying": "Consultant...",
      "title": "Formulari d'element"
    },
    "fileselector": {
      "placeholder": "Selecciona arxiu..."
    },
    "heightprofile": {
      "asl": "a.s.l.",
      "distance": "Distància",
      "export": "Exportar",
      "height": "Alçada",
      "loading": "Càlculant el perfil..."
    },
    "identify": {
      "export": "Exportar",
      "exportformat": "Exportar format",
      "featureReport": "Informe d'element",
      "link": "Link",
      "noattributes": "Sense atributs",
      "noresults": "Sense informació disponible sobre el punt seleccionat",
      "querying": "Consultant...",
      "title": "Informació del element"
    },
    "imageeditor": {
      "confirmclose": "Tancar sense guardar?",
      "title": "Editor d'imatges"
    },
    "importlayer": {
      "addfailed": "Error a l'afegir capa",
      "addlayer": "Afegir capa",
      "connect": "Connectar",
      "filter": "Filtrant...",
      "loading": "Carregant...",
      "localfile": "Arxiu local",
      "nofeatures": "No s'han pogut importar els elements.",
      "noresults": "Sense resultats o l'adreça URL no és vàlida",
      "url": "URL",
      "urlplaceholder": "Adreça URL o WMS, WMTS, WFS..."
    },
    "infotool": {
      "clickhelpPoint": "Fes click en una ubicació per identificar en el mapa...",
      "clickhelpPolygon": "Traça un polígon al voltant dels elements per a identificar-los..."
    },
    "layercatalog": {
      "windowtitle": "Titol"
    },
    "layerinfo": {
      "abstract": "Resum",
      "attribution": "Atribucions",
      "dataUrl": "Adreça URL de dades",
      "keywords": "Paraules clau",
      "legend": "Llegenda",
      "maxscale": "Escala màxima de visualització",
      "metadataUrl": "Adreça URL de metadades",
      "minscale": "Escala mínima de visualització",
      "title": "Informació de la capa"
    },
    "layertree": {
      "compare": "Comparar amb la capa superior",
      "deletealllayers": "Eliminar todas las capas",
      "importlayer": "Importar capa",
      "maptip": "Mostrar suggerències de capes en el mapa",
      "printlegend": "Imprimir llegenda",
      "separator": "Separador",
      "separatortooltip": "Afegir separador",
      "transparency": "Transparència",
      "visiblefilter": "Filtrar capes no visibles",
      "zoomtolayer": "Zoom a la capa"
    },
    "linkfeatureform": {
      "cancel": "Cancel·lar",
      "close": "Tancar",
      "drawhint": "Dibuixar element en el mapa...",
      "pickhint": "Escollir element en el mapa..."
    },
    "locate": {
      "feetUnit": "feet",
      "metersUnit": "metres",
      "popup": "Estàs a {distance} {unit} d'aquest punt",
      "statustooltip": {
        "DISABLED": "Posició: deshabilitat",
        "ENABLED": "Posició: habilitat",
        "FOLLOWING": "Posició: seguint",
        "LOCATING": "Posició: ubicant...",
        "PERMISSION_DENIED": "Permis denegat"
      }
    },
    "map": {
      "loading": "Carregant...",
      "resetrotation": "Reiniciar rotació"
    },
    "mapinfotooltip": {
      "elevation": "Elevació",
      "title": "Posició"
    },
    "measureComponent": {
      "areaLabel": "Àrea",
      "bearingLabel": "Direcció",
      "lengthLabel": "Longitud",
      "pointLabel": "Posició"
    },
    "navbar": {
      "perpage": "per pàgina"
    },
    "print": {
      "grid": "Graella:",
      "layout": "Diseny:",
      "legend": "Llegenda",
      "maximize": "Maximitzar",
      "minimize": "Minimitzar",
      "nolayouts": "El tema seleccionat no admet la impresió",
      "notheme": "No hi ha tema seleccionat",
      "output": "Sortida d'impressió",
      "resolution": "Resolució:",
      "rotation": "Rotació:",
      "scale": "Escala:",
      "submit": "Imprimir",
      "wait": "Esperi si us plau..."
    },
    "qtdesignerform": {
      "loading": "Carregant formulari..."
    },
    "rasterexport": {
      "format": "Format:",
      "resolution": "Resolució:",
      "selectinfo": "Arrossesga un rectángle al voltant de la regió para a la seva exportació..."
    },
    "redlining": {
      "border": "Límit",
      "buffer": "Buffer",
      "buffercompute": "Computar",
      "bufferdistance": "Distància",
      "bufferlayer": "Destí",
      "bufferlayername": "Capa de buffer",
      "bufferselectfeature": "Seleccioni un element para enmagatzemar en bufer",
      "circle": "Circle",
      "delete": "Eliminar",
      "draw": "Dibuixar",
      "edit": "Editar",
      "fill": "Replè",
      "freehand": "Dibuix a ma alçada",
      "label": "Etiqueta",
      "layer": "Capa",
      "line": "Línia",
      "outline": "Vora",
      "pick": "Escollir",
      "point": "Punt",
      "polygon": "Polígon",
      "size": "Tamany",
      "text": "Text",
      "width": "Amplada"
    },
    "scratchdrawing": {
      "finish": "Finalitzar"
    },
    "searchbox": {
      "filter": "Refinar búsqueda",
      "layers": "Mapes",
      "more": "Més resultats",
      "morelayers": "Més resultats disponibles",
      "nodescription": "No hi ha descripció disponible",
      "placeholder": "Cerqui un lloc o afegueixi mapa",
      "places": "Llocs",
      "recent": "Cerques recents"
    },
    "serviceinfo": {
      "abstract": "Resum",
      "contactEmail": "Adreça electrònica",
      "contactOrganization": "Organització",
      "contactPerson": "Persona de contacte",
      "contactPhone": "Telèfon",
      "contactPosition": "Posició",
      "keywords": "Paraules clau",
      "onlineResource": "Recurs en línia",
      "title": "Informació del tema"
    },
    "share": {
      "QRCodeLinkTitle": "Codi QR",
      "directLinkTitle": "Via link",
      "refresh": "Generar l'enllaç permanent",
      "showpin": "Mostrar el pin",
      "socialIntro": "En la teva xarxa social preferida"
    },
    "snapping": {
      "loading": "Carregant geometries de snapping",
      "snappingenabled": "Snapping"
    },
    "themelayerslist": {
      "addlayer": "Afegir capa",
      "addlayerstotheme": "Afegir capa al mapa actual",
      "addselectedlayers": "Afegir capa(s) seleccionada(s)"
    },
    "themeswitcher": {
      "addlayerstotheme": "Afegir capes al mapa actual",
      "addtotheme": "Afegir al actual tema",
      "confirmswitch": "Confirmar canvi",
      "filter": "Filtrant...",
      "match": {
        "abstract": "Resumen",
        "keywords": "Paraula clau",
        "title": "Títol"
      },
      "openintab": "Obrir en pestaña",
      "restrictedthemeinfo": "Vostè no te permisos per veure el tema o no està connectat"
    },
    "timemanager": {
      "animationinterval": "Interval d'animació",
      "markers": "Marcadors",
      "notemporaldata": "No hi ha capes temporals visibles al mapa",
      "play": "Reproduir",
      "playrev": "Reproduir al reves",
      "rewind": "Rebobinar",
      "stepback": "Saltar endavant",
      "stepfwd": "Saltar enrere",
      "stepsize": "Mida del salt",
      "stop": "Parar",
      "title": "Gestor de temps",
      "toggle": "Navegació temporal",
      "unit": {
        "century": "segles",
        "days": "dies",
        "decade": "dècades",
        "hours": "hores",
        "milliseconds": "milisegons",
        "minutes": "minuts",
        "months": "mesos",
        "seconds": "segons",
        "years": "anys"
      }
    },
    "tooltip": {
      "background": "Canvi de fons",
      "fullscreendisable": "Desactiva pantalla completa",
      "fullscreenenable": "Activa pantalla completa",
      "home": "Mostrar tot el mapa",
      "zoomin": "Apropar",
      "zoomout": "Allunyar"
    },
    "vectorlayerpicker": {
      "prompt": "Nom de la capa"
    },
    "window": {
      "close": "Tancar",
      "dock": "Acoblar",
      "maximize": "Maximitzar",
      "minimize": "Minimitzar",
      "undock": "Desacoblar",
<<<<<<< HEAD
      "unmaximize": "Minimitzar",
=======
      "unmaximize": "Restaurar",
>>>>>>> c3aac6b1
      "unminimize": "Desminimitzar"
    }
  }
}<|MERGE_RESOLUTION|>--- conflicted
+++ resolved
@@ -2,14 +2,9 @@
   "locale": "ca-ES",
   "messages": {
     "appmenu": {
-<<<<<<< HEAD
       "filter": "Menú de filtres...",
       "menulabel": "Mapa i Eines",
       "items": {
-=======
-      "items": {
-        "ExternalLink": "Enllaç extern - Abonats",
->>>>>>> c3aac6b1
         "AttributeTable": "Taula d'atributs",
         "DxfExport": "Exportar DXF",
         "Editing": "Editant",
@@ -31,39 +26,7 @@
         "Tools": "Eines de Mapa",
         "Bookmark": "Marcador",
         "TimeManager": "Gestor de Temps"
-<<<<<<< HEAD
       }
-=======
-      },
-      "filter": "Menú filtres...",
-      "menulabel": "Mapa i Eines"
-    },
-    "search": {
-      "coordinates": "Coordenades",
-      "nominatim": {
-        "amenity": "Comoditat",
-        "boundary": "Límit",
-        "building": "Edifici",
-        "landuse": "Ús del sòl",
-        "leisure": "Oci",
-        "place": "Lloc",
-        "highway": "Autopista",
-        "natural": "Natural",
-        "railway": "Via",
-        "tourism": "Turisme"
-      },
-      "all": "Tot",
-      "enablelayer": "Habilitar capa",
-      "existinglayer": "La capa ja existeix en el mapa",
-      "invisiblelayer": "El resultat es troba en una capa no visible",
-      "more": "Més...",
-      "providerselection": "Proveidor",
-      "search": "Buscar",
-      "searchall": "Buscar llocs o agregar mapes...",
-      "searchinprogress": "Cercant...",
-      "searchreset": "Reset",
-      "themes": "Temes"
->>>>>>> c3aac6b1
     },
     "attribtable": {
       "addfeature": "Afegir element",
@@ -96,11 +59,7 @@
       "lastUpdate": "Darrer canvi",
       "manage": "Gestionar",
       "notloggedin": "No logat",
-<<<<<<< HEAD
-      "open": "Obir",
-=======
-      "open": "Obir en la pestanya actual",
->>>>>>> c3aac6b1
+      "open": "Obrir",
       "openTab": "Obrir en una pestanya",
       "remove": "Esborrar",
       "removefailed": "Error al eliminar",
@@ -399,11 +358,7 @@
       "maximize": "Maximitzar",
       "minimize": "Minimitzar",
       "undock": "Desacoblar",
-<<<<<<< HEAD
-      "unmaximize": "Minimitzar",
-=======
       "unmaximize": "Restaurar",
->>>>>>> c3aac6b1
       "unminimize": "Desminimitzar"
     }
   }
