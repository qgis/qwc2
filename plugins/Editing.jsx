/**
 * Copyright 2017-2024 Sourcepole AG
 * All rights reserved.
 *
 * This source code is licensed under the BSD-style license found in the
 * LICENSE file in the root directory of this source tree.
 */

import React from 'react';
import {connect} from 'react-redux';

import isEmpty from 'lodash.isempty';
import isEqual from 'lodash.isequal';
import PropTypes from 'prop-types';
import {v4 as uuidv4} from 'uuid';

import {setEditContext, clearEditContext} from '../actions/editing';
import {addLayerFeatures, removeLayer, changeLayerProperty} from '../actions/layers';
import {setSnappingConfig} from '../actions/map';
import {setCurrentTask, setCurrentTaskBlocked} from '../actions/task';
import AttributeForm from '../components/AttributeForm';
import Icon from '../components/Icon';
import PickFeature from '../components/PickFeature';
import SideBar from '../components/SideBar';
import ButtonBar from '../components/widgets/ButtonBar';
import ConfigUtils from '../utils/ConfigUtils';
import EditingInterface from '../utils/EditingInterface';
import {getFeatureTemplate} from '../utils/EditingUtils';
import LayerUtils from '../utils/LayerUtils';
import LocaleUtils from '../utils/LocaleUtils';
import MapUtils from '../utils/MapUtils';

import './style/Editing.css';


/**
 * Allows editing geometries and attributes of datasets.
 *
 * The attribute form is generated from the QGIS attribute form configuration.
 *
 * This plugin queries the dataset via the editing service specified by
 * `editServiceUrl` in `config.json` (by default the `qwc-data-service`).
 */
class Editing extends React.Component {
    static propTypes = {
        addLayerFeatures: PropTypes.func,
        /** Whether to enable the "Clone existing geometry" functionality. */
        allowCloneGeometry: PropTypes.bool,
        changeLayerProperty: PropTypes.func,
        clearEditContext: PropTypes.func,
        currentEditContext: PropTypes.string,
        editConfigs: PropTypes.object,
        editContext: PropTypes.object,
        enabled: PropTypes.bool,
        filter: PropTypes.object,
        iface: PropTypes.object,
        layers: PropTypes.array,
        map: PropTypes.object,
        removeLayer: PropTypes.func,
        setCurrentTask: PropTypes.func,
        setCurrentTaskBlocked: PropTypes.func,
        setEditContext: PropTypes.func,
        setSnappingConfig: PropTypes.func,
        /** Whether to show a button to open the AttributeTable (if the plugin is available). */
        showAttributeTableButton: PropTypes.bool,
        /** The side of the application on which to display the sidebar. */
        side: PropTypes.string,
        /** Whether snapping is available when editing. */
        snapping: PropTypes.bool,
        /** Whether snapping is enabled by default when editing.
         *  Either `false`, `edge`, `vertex` or `true` (i.e. both vertex and edge). */
        snappingActive: PropTypes.oneOfType([PropTypes.bool, PropTypes.string]),
        taskData: PropTypes.object,
        theme: PropTypes.object,
        /** The default width of the editing sidebar, as a CSS width string. */
        width: PropTypes.string
    };
    static defaultProps = {
        width: "30em",
        side: 'right',
        snapping: true,
        snappingActive: true,
        allowCloneGeometry: true,
        showAttributeTableButton: true
    };
    state = {
        selectedLayer: null,
        selectedLayerVisibility: null,
        pickedFeatures: null,
        busy: false,
        minimized: false,
        drawPick: false,
        pendingClone: null
    };
    onShow = () => {
        if (this.props.taskData) {
            this.changeSelectedLayer(this.props.taskData.layer, this.props.taskData.feature);
        } else {
            this.changeSelectedLayer(this.state.selectedLayer);
        }
        this.props.setSnappingConfig(this.props.snapping, this.props.snappingActive);
    };
    onHide = () => {
        this.props.clearEditContext('Editing');
        this.setLayerVisibility(this.state.selectedLayer, this.state.selectedLayerVisibility);
        this.setState({minimized: false, drawPick: false});
    };
    componentDidUpdate(prevProps, prevState) {
        // Clear selected layer on layers change
        if (this.props.layers !== prevProps.layers && this.state.selectedLayer) {
            const [wmsName, layerName] = this.state.selectedLayer.split("#");
            if (!LayerUtils.searchLayer(this.props.layers, 'wms_name', wmsName, 'name', layerName)) {
                this.setState({selectedLayer: null});
            }
        }
        // If click point changed and in pick mode with a selected layer, trigger a pick
        const isCurrentContext = this.props.editContext.id === this.props.currentEditContext;
        if (this.props.enabled && isCurrentContext && this.props.editContext.action === 'Pick' && this.state.selectedLayer && !this.props.editContext.changed) {
            const newPoint = this.props.map.click || {};
            const oldPoint = prevProps.map.click || {};
            if (newPoint.coordinate && !isEqual(newPoint.coordinate, oldPoint.coordinate)) {
                const scale = Math.round(MapUtils.computeForZoom(this.props.map.scales, this.props.map.zoom));
                const [wmsName, layerName] = this.state.selectedLayer.split("#");
                const editConfig = this.props.editConfigs[wmsName][layerName];
                this.props.iface.getFeature(editConfig, newPoint.coordinate, this.props.map.projection, scale, 96, (featureCollection) => {
                    const features = featureCollection ? featureCollection.features : null;
                    this.setState({pickedFeatures: features});
                    const feature = features ? features[0] : null;
                    this.props.setEditContext('Editing', {feature: feature, changed: false});
                }, this.props.filter.filterParams?.[this.state.selectedLayer], this.props.filter.filterGeom);
            }
        }
        if (prevProps.editContext.changed !== this.props.editContext.changed) {
            this.props.setCurrentTaskBlocked(this.props.editContext.changed === true, LocaleUtils.tr("editing.unsavedchanged"));
        }
        if (!this.props.editContext.feature && prevState.pickedFeatures) {
            this.setState({pickedFeatures: null});
        }
    }
    renderCloneAttributeDialog = () => {
        const quickButtons = [
            {key: 'All', label: LocaleUtils.tr("editing.clone_all")},
            {key: 'None', label: LocaleUtils.tr("editing.clone_none")},
            {key: 'Visible', label: LocaleUtils.tr("editing.clone_visible")}
        ];
        const actionButtons = [
            {key: 'Copy', label: LocaleUtils.tr("editing.clone_copy")},
            {key: 'DontCopy', label: LocaleUtils.tr("editing.clone_dontcopy")}
        ];
        return (
            <div className="editing-body">
                <div className="editing-clone-dialog">
                    <div className="editing-clone-header">
                        {LocaleUtils.tr("editing.clone_select_attrs")}
                    </div>
                    <ButtonBar buttons={quickButtons} onClick={this.onQuickSelect} />
                    <div className="editing-clone-attributes">
                        {this.state.pendingClone.matchingAttributes.map(attr => (
                            <label className="editing-clone-attribute" key={attr.fieldId}>
                                <input
                                    checked={this.state.pendingClone.selectedAttributes.includes(attr.fieldId)}
                                    onChange={() => this.toggleAttribute(attr.fieldId)}
                                    type="checkbox"
                                />
                                <span className="editing-clone-attribute-name">
                                    {attr.fieldName}
                                    {!attr.visible ? " " + LocaleUtils.tr("editing.clone_hidden") : ""}
                                    {attr.autoCalculated ? " " + LocaleUtils.tr("editing.clone_calculated") : ""}
                                </span>
                            </label>
                        ))}
                    </div>
                    <ButtonBar buttons={actionButtons} onClick={this.onCloneAction} />
                </div>
            </div>
        );
    };
    renderBody = () => {
<<<<<<< HEAD
        // Show clone attribute selection dialog if pending
        if (this.state.pendingClone) {
            return this.renderCloneAttributeDialog();
        }

        if (!this.props.theme || isEmpty(this.props.theme.editConfig)) {
            return (
                <div role="body" style={{padding: "1em"}}>
                    {LocaleUtils.tr("editing.noeditablelayers")}
                </div>
            );
        }
        const editConfig = this.props.theme.editConfig;
        const curConfig = editConfig[this.state.selectedLayer];
        if (!curConfig) {
=======
        if (!this.props.theme || isEmpty(this.props.editConfigs)) {
>>>>>>> 749e57dc
            return (
                <div role="body" style={{padding: "1em"}}>
                    {LocaleUtils.tr("editing.noeditablelayers")}
                </div>
            );
        }
        const editConfig = this.props.editContext?.editConfig;
        const editPermissions = editConfig?.permissions ?? {};

        const actionButtons = [];
        actionButtons.push({key: 'Pick', icon: 'pick', label: LocaleUtils.tr("editing.pick"), data: {action: 'Pick', feature: null}});
        if ( editPermissions.creatable !== false && !this.props.editContext.geomReadOnly) {
            actionButtons.push({key: 'Draw', icon: 'editdraw', label: LocaleUtils.tr("editing.draw"), data: {action: 'Draw'}});
        }
        if (ConfigUtils.havePlugin("AttributeTable") && this.props.showAttributeTableButton) {
            actionButtons.push({key: 'AttribTable', icon: 'editing', label: LocaleUtils.tr("editing.attrtable"), data: {action: 'AttrTable'}});
        }

        let featureSelection = null;
        if (editConfig && this.state.pickedFeatures && this.state.pickedFeatures.length > 1) {
            const featureText = LocaleUtils.tr("editing.feature");
            featureSelection = (
                <div className="editing-feature-selection">
                    <select className="combo editing-feature-select" disabled={this.props.editContext.changed === true || this.props.editContext.id !== this.props.currentEditContext} onChange={(ev) => this.setEditFeature(ev.target.value)}  value={(this.props.editContext.feature || {}).id || ""}>
                        {this.state.pickedFeatures.map(feature => (
                            <option key={feature.id} value={feature.id}>{editConfig.displayField ? feature.properties[editConfig.displayField] : featureText + " " + feature.id}</option>
                        ))}
                    </select>
                </div>
            );
        }
        let pickBar = null;
        if (this.props.allowCloneGeometry && (this.props.editContext.action === "Draw" || this.state.drawPick) && !(this.props.editContext.feature || {}).geometry) {
            const pickButtons = [
                {key: 'DrawPick', icon: 'pick', label: LocaleUtils.tr("editing.pickdrawfeature")}
            ];
            pickBar = (<ButtonBar active={this.state.drawPick ? "DrawPick" : null} buttons={pickButtons} onClick={this.toggleDrawPick} />);
        }
        let attributeForm = null;
        if (editConfig && this.props.editContext.feature && (this.props.editContext.action === "Pick" || this.props.editContext.feature.geometry)) {
            const translations = this.props.layers.find(layer => layer.wms_name === this.props.editContext.mapPrefix)?.translations;
            attributeForm = (
                <AttributeForm
                    editContext={this.props.editContext} iface={this.props.iface}
                    onCommit={this.updatePickedFeatures} translations={translations} />
            );
        }
        return (
            <div className="editing-body">
                <div className="editing-layer-selection">
                    <select className="combo editing-layer-select" disabled={this.props.editContext.changed === true || this.props.editContext.id !== this.props.currentEditContext} onChange={ev => this.changeSelectedLayer(ev.target.value)} value={this.state.selectedLayer || ""}>
                        <option disabled value="">{LocaleUtils.tr("editing.selectlayer")}</option>
                        {Object.entries(this.props.editConfigs).map(([mapName, serviceConfigs]) => (
                            Object.entries(serviceConfigs).map(([layerName, edConfig]) => {
                                const match = LayerUtils.searchLayer(this.props.layers, 'wms_name', mapName, 'name', layerName);
                                if (!match) {
                                    return null;
                                }
                                const layerTitle = match.layer.translations?.layertree?.[layerName] ?? edConfig.layerTitle ?? match?.sublayer?.title ?? layerName;
                                const value = mapName + "#" + layerName;
                                return (
                                    <option key={value} value={value}>{layerTitle}</option>
                                );
                            })
                        ))}
                    </select>
                </div>
                <ButtonBar active={this.state.drawPick ? "Draw" : this.props.editContext.action} buttons={actionButtons} disabled={!editConfig || this.props.editContext.changed || this.props.editContext.id !== this.props.currentEditContext} onClick={this.actionClicked} />
                {featureSelection}
                {pickBar}
                {attributeForm}
            </div>

        );
    };
    render() {
        const minMaxTooltip = this.state.minimized ? LocaleUtils.tr("editing.maximize") : LocaleUtils.tr("editing.minimize");
        const extraTitlebarContent = (<Icon className="editing-minimize-maximize" icon={this.state.minimized ? 'chevron-down' : 'chevron-up'} onClick={() => this.setState((state) => ({minimized: !state.minimized}))} title={minMaxTooltip}/>);
        const attribFormVisible = !!(this.props.editContext.feature && (this.props.editContext.action === "Pick" || this.props.editContext.feature.geometry));
        return [(
            <SideBar extraTitlebarContent={extraTitlebarContent} heightResizeable={!this.state.minimized && attribFormVisible}
                icon={"editing"} id="Editing" key="EditingSidebar" onHide={this.onHide} onShow={this.onShow}
                side={this.props.side} title={LocaleUtils.tr("appmenu.items.Editing")} width={this.props.width}
            >
                {() => ({
                    body: this.state.minimized ? null : this.renderBody()
                })}
            </SideBar>
        ), this.state.drawPick ? (
            <PickFeature featureFilter={this.pickFilter} featurePicked={this.geomPicked} key="FeaturePicker" />
        ) : null];
    }
    actionClicked = (action, data) => {
        this.setState({drawPick: false, pickedFeatures: null});
        if (action === "AttribTable") {
            this.props.setCurrentTask("AttributeTable", null, null, {layer: this.state.selectedLayer});
        } else if (action === "Draw") {
            const featureSkel = {
                type: "Feature",
                properties: {}
            };
            getFeatureTemplate(this.props.editContext.editConfig, featureSkel, this.props.iface, this.props.editContext.mapPrefix, this.props.map.projection, feature => {
                this.props.setEditContext('Editing', {...data, feature: feature});
            });
        } else {
            this.props.setEditContext('Editing', {...data});
        }
    };
    pickFilter = (feature) => {
        const geomType = this.props.editContext.geomType;
        return feature.geometry && (
            feature.geometry.type === geomType ||
            "Multi" + feature.geometry.type === geomType ||
            (feature.geometry.type.replace(/^Multi/, "") === geomType && feature.geometry.coordinates.length === 1)
        );
    };
    geomPicked = (layer, feature) => {
        const geomType = this.props.editContext.geomType;
        let geometry = feature.geometry;
        if (geometry.type !== geomType) {
            if (("Multi" + feature.geometry.type) === geomType) {
                // Convert picked geometry to multi-type
                geometry = {
                    type: "Multi" + geometry.type,
                    coordinates: [geometry.coordinates]
                };
            } else if (geometry.type.replace(/^Multi/, "") === geomType && geometry.coordinates.length === 1) {
                // Convert picked geometry to single type
                geometry = {
                    type: geometry.type.replace(/^Multi/, ""),
                    coordinates: geometry.coordinates[0]
                };
            } else {
                // Should not happen, mismatching geometries should already have been filtered from the list of choices
                return;
            }
        }
        const editFeature = {
            type: "Feature",
            geometry: geometry,
            id: uuidv4()
        };

        const editConfig = this.props.theme.editConfig;
        const curConfig = editConfig[this.state.selectedLayer];
        const sourceProperties = feature.properties || {};
        const targetFields = curConfig.fields || [];

        // Get source layer's field configuration and build name-to-id mapping
        const sourceConfig = editConfig[layer];
        const sourceNameToIdMap = {};
        if (sourceConfig && sourceConfig.fields) {
            sourceConfig.fields.forEach(sourceField => {
                sourceNameToIdMap[sourceField.name] = sourceField.id;
                sourceNameToIdMap[sourceField.id] = sourceField.id;
            });
        }

        const sourcePropertiesById = {};
        Object.entries(sourceProperties).forEach(([key, value]) => {
            const fieldId = sourceNameToIdMap[key] || key;
            sourcePropertiesById[fieldId] = value;
        });

        if (targetFields.length > 0) {
            // Build list of matching attributes with metadata
            const matchingAttributes = [];
            targetFields.forEach(field => {
                let value = sourcePropertiesById[field.id];

                if (value !== null && value !== undefined && value !== '') {
                    // Parse number values
                    if (field.type === 'number' && typeof value === 'string') {
                        const numValue = parseFloat(value.replace(',', '.'));
                        if (!isNaN(numValue)) {
                            value = numValue;
                        }
                    }

                    matchingAttributes.push({
                        fieldId: field.id,
                        fieldName: field.name,
                        value: value,
                        visible: field.constraints?.hidden !== true,
                        autoCalculated: !!(field.defaultValue || field.expression)
                    });
                }
            });

            if (matchingAttributes.length > 0) {
                // Default selection: only visible, non-auto-calculated fields
                const defaultSelection = matchingAttributes
                    .filter(attr => attr.visible && !attr.autoCalculated)
                    .map(attr => attr.fieldId);

                this.setState({
                    drawPick: false,
                    pendingClone: {
                        editFeature: editFeature,
                        matchingAttributes: matchingAttributes,
                        selectedAttributes: defaultSelection
                    }
                });
                return;
            }
        }

        this.props.setEditContext('Editing', {action: "Draw", feature: editFeature, changed: true});
        this.setState({drawPick: false});
    };
    confirmCopyAttributes = () => {
        const {editFeature, matchingAttributes, selectedAttributes} = this.state.pendingClone;
        const copiedProperties = {};
        matchingAttributes.forEach(attr => {
            if (selectedAttributes.includes(attr.fieldId)) {
                copiedProperties[attr.fieldId] = attr.value;
            }
        });
        editFeature.properties = copiedProperties;
        this.props.setEditContext('Editing', {action: "Draw", feature: editFeature, changed: true});
        this.setState({pendingClone: null});
    };
    cancelCopyAttributes = () => {
        const {editFeature} = this.state.pendingClone;
        this.props.setEditContext('Editing', {action: "Draw", feature: editFeature, changed: true});
        this.setState({pendingClone: null});
    };
    toggleAttribute = (fieldId) => {
        this.setState(state => {
            const selectedAttributes = state.pendingClone.selectedAttributes.includes(fieldId)
                ? state.pendingClone.selectedAttributes.filter(id => id !== fieldId)
                : [...state.pendingClone.selectedAttributes, fieldId];
            return {
                pendingClone: {...state.pendingClone, selectedAttributes}
            };
        });
    };
    onQuickSelect = (action) => {
        if (action === 'All') {
            const allFieldIds = this.state.pendingClone.matchingAttributes.map(attr => attr.fieldId);
            this.setState(state => ({
                pendingClone: {...state.pendingClone, selectedAttributes: allFieldIds}
            }));
        } else if (action === 'None') {
            this.setState(state => ({
                pendingClone: {...state.pendingClone, selectedAttributes: []}
            }));
        } else if (action === 'Visible') {
            const visibleFieldIds = this.state.pendingClone.matchingAttributes
                .filter(attr => attr.visible && !attr.autoCalculated)
                .map(attr => attr.fieldId);
            this.setState(state => ({
                pendingClone: {...state.pendingClone, selectedAttributes: visibleFieldIds}
            }));
        }
    };
    onCloneAction = (action) => {
        if (action === 'Copy') {
            this.confirmCopyAttributes();
        } else if (action === 'DontCopy') {
            this.cancelCopyAttributes();
        }
    };
    setLayerVisibility = (selectedLayer, visibility) => {
        if (selectedLayer !== null) {
            const [wmsName, layerName] = selectedLayer.split("#");
            const match = LayerUtils.searchLayer(this.props.layers, 'wms_name', wmsName, 'name', layerName);
            if (match) {
                const oldvisibility = match.sublayer.visibility;
                if (oldvisibility !== visibility && visibility !== null) {
                    const recurseDirection = !oldvisibility ? "both" : "children";
                    this.props.changeLayerProperty(match.layer.id, "visibility", visibility, match.path, recurseDirection);
                }
                return oldvisibility;
            }
        }
        return null;
    };
    changeSelectedLayer = (selectedLayer, feature = null) => {
        const [mapName, layerName] = (selectedLayer ?? '#').split("#");
        const editConfig = selectedLayer ? this.props.editConfigs[mapName][layerName] : null;
        this.props.setEditContext('Editing', {
            action: "Pick",
            feature: feature,
            changed: false,
            mapPrefix: mapName,
            editConfig: editConfig
        });

        let prevLayerVisibility = null;
        if (this.state.selectedLayer !== null) {
            this.setLayerVisibility(this.state.selectedLayer, this.state.selectedLayerVisibility);
            prevLayerVisibility = this.setLayerVisibility(selectedLayer, true);
        }

        this.setState({
            selectedLayer: selectedLayer,
            selectedLayerVisibility: prevLayerVisibility,
            drawPick: false
        });
    };
    setEditFeature = (featureId) => {
        const feature = this.state.pickedFeatures.find(f => f.id.toString() === featureId);
        this.props.setEditContext('Editing', {feature: feature, changed: false});
    };
    toggleDrawPick = () => {
        this.setState((state) => {
            const pickActive = !state.drawPick;
            this.props.setEditContext('Editing', {action: pickActive ? null : "Draw"});
            return {drawPick: pickActive};
        });
    };
    updatePickedFeatures = (newfeature) => {
        if (this.state.pickedFeatures) {
            this.setState(state => ({
                pickedFeatures: state.pickedFeatures.map(feature => {
                    return feature.id === newfeature.id ? newfeature : feature;
                })
            }));
        }
    };
}

export default (iface = EditingInterface) => {
    return connect(state => ({
        enabled: state.task.id === 'Editing',
        theme: state.theme.current,
        layers: state.layers.flat,
        filter: state.layers.filter,
        editConfigs: state.layers.editConfigs,
        map: state.map,
        iface: iface,
        editContext: state.editing.contexts.Editing || {},
        currentEditContext: state.editing.currentContext,
        taskData: state.task.id === "Editing" ? state.task.data : null
    }), {
        addLayerFeatures: addLayerFeatures,
        removeLayer: removeLayer,
        clearEditContext: clearEditContext,
        setEditContext: setEditContext,
        setSnappingConfig: setSnappingConfig,
        setCurrentTask: setCurrentTask,
        setCurrentTaskBlocked: setCurrentTaskBlocked,
        changeLayerProperty: changeLayerProperty
    })(Editing);
};<|MERGE_RESOLUTION|>--- conflicted
+++ resolved
@@ -176,25 +176,12 @@
         );
     };
     renderBody = () => {
-<<<<<<< HEAD
         // Show clone attribute selection dialog if pending
         if (this.state.pendingClone) {
             return this.renderCloneAttributeDialog();
         }
 
-        if (!this.props.theme || isEmpty(this.props.theme.editConfig)) {
-            return (
-                <div role="body" style={{padding: "1em"}}>
-                    {LocaleUtils.tr("editing.noeditablelayers")}
-                </div>
-            );
-        }
-        const editConfig = this.props.theme.editConfig;
-        const curConfig = editConfig[this.state.selectedLayer];
-        if (!curConfig) {
-=======
         if (!this.props.theme || isEmpty(this.props.editConfigs)) {
->>>>>>> 749e57dc
             return (
                 <div role="body" style={{padding: "1em"}}>
                     {LocaleUtils.tr("editing.noeditablelayers")}
