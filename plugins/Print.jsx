/**
 * Copyright 2016-2021 Sourcepole AG
 * All rights reserved.
 *
 * This source code is licensed under the BSD-style license found in the
 * LICENSE file in the root directory of this source tree.
 */

import React from 'react';
import PropTypes from 'prop-types';
import {connect} from 'react-redux';
import axios from 'axios';
import isEmpty from 'lodash.isempty';
import FileSaver from 'file-saver';
import formDataEntries from 'form-data-entries';
import {LayerRole} from '../actions/layers';
import {changeRotation} from '../actions/map';
import Icon from '../components/Icon';
import PrintFrame from '../components/PrintFrame';
import ResizeableWindow from '../components/ResizeableWindow';
import SideBar from '../components/SideBar';
import Spinner from '../components/Spinner';
import ToggleSwitch from '../components/widgets/ToggleSwitch';
import CoordinatesUtils from '../utils/CoordinatesUtils';
import LocaleUtils from '../utils/LocaleUtils';
import MapUtils from '../utils/MapUtils';
import VectorLayerUtils from '../utils/VectorLayerUtils';
import './style/Print.css';

class Print extends React.Component {
    static propTypes = {
        changeRotation: PropTypes.func,
        defaultDpi: PropTypes.number,
        defaultScaleFactor: PropTypes.number,
        displayRotation: PropTypes.bool,
        gridInitiallyEnabled: PropTypes.bool,
        inlinePrintOutput: PropTypes.bool,
        layers: PropTypes.array,
        map: PropTypes.object,
        printExternalLayers: PropTypes.bool, // Caution: requires explicit server-side support!
        scaleFactor: PropTypes.number,
        theme: PropTypes.object
    }
    static defaultProps = {
        printExternalLayers: false,
        inlinePrintOutput: false,
        scaleFactor: 1.9, // Experimentally determined...
        defaultDpi: 300,
        defaultScaleFactor: 0.5,
        displayRotation: true,
        gridInitiallyEnabled: false
    }
    state = {
        layout: null,
        scale: null,
        dpi: 300,
        initialRotation: 0,
        grid: false,
        legend: false,
        rotationNull: false,
        minimized: false,
        printOutputVisible: false,
        outputLoaded: false,
        printing: false
    }
    constructor(props) {
        super(props);
        this.printForm = null;
        this.state.grid = props.gridInitiallyEnabled;
    }
    componentDidUpdate(prevProps, prevState) {
        if (prevProps.theme !== this.props.theme) {
            if (this.props.theme && !isEmpty(this.props.theme.print)) {
                const layout = this.props.theme.print.find(l => l.default) || this.props.theme.print[0];
                this.setState({layout: layout});
            } else {
                this.setState({layout: null});
            }
        }
    }
    onShow = () => {
        let scale = Math.round(MapUtils.computeForZoom(this.props.map.scales, this.props.map.zoom) * this.props.defaultScaleFactor);
        if (this.props.theme.printScales && this.props.theme.printScales.length > 0) {
            let closestVal = Math.abs(scale - this.props.theme.printScales[0]);
            let closestIdx = 0;
            for (let i = 1; i < this.props.theme.printScales.length; ++i) {
                const currVal = Math.abs(scale - this.props.theme.printScales[i]);
                if (currVal < closestVal) {
                    closestVal = currVal;
                    closestIdx = i;
                }
            }
            scale = this.props.theme.printScales[closestIdx];
        }
        this.setState({scale: scale, initialRotation: this.props.map.bbox.rotation, dpi: this.props.defaultDpi});
    }
    onHide = () => {
        this.props.changeRotation(this.state.initialRotation);
        this.setState({minimized: false, scale: null});
    }
    renderBody = () => {
        if (!this.state.layout) {
            return (<div className="print-body" role="body">{LocaleUtils.tr("print.nolayouts")}</div>);
        }
        const themeLayers = this.props.layers.filter(layer => layer.role === LayerRole.THEME);
        if (!this.props.theme || (!this.props.printExternalLayers && isEmpty(themeLayers))) {
            return (<div className="print-body" role="body">{LocaleUtils.tr("print.notheme")}</div>);
        }
        let printLayers = [];
        let printOpacities = [];
        let printColors = [];
        for (const layer of this.props.layers) {
            if (layer.role === LayerRole.THEME && layer.params.LAYERS) {
                printLayers.push(layer.params.LAYERS);
                printOpacities.push(layer.params.OPACITIES);
                printColors.push(layer.params.LAYERS.split(",").map(() => "").join(","));
<<<<<<< HEAD
            } else if (this.props.printExternalLayers && layer.role === LayerRole.USERLAYER && layer.visibility && (layer.type === "wms" || layer.type === "wfs")) {
                if (layer.type === "wfs") {
                    // external WFS layer
=======
            } else if (this.props.printExternalLayers && layer.role === LayerRole.USERLAYER && layer.visibility) {
                if (layer.type === "wms") {
                    printLayers.push(layer.params.LAYERS.split(",").map(name => "wms:" + layer.url + "#" + name).join(","));
                    printOpacities.push(layer.params.OPACITIES);
                    printColors.push(layer.params.LAYERS.split(",").map(() => "").join(","));
                } else if (layer.type === "wfs") {
>>>>>>> 007437fc
                    printLayers.push(layer.type + ':' + layer.url + "#" + layer.name);
                    printOpacities.push(layer.opacity);
                    printColors.push(layer.color ? layer.color : "");
                }
<<<<<<< HEAD
                else {
                    // external WMS layer or additional theme layer(s)
                    if (layer.params.LAYERS) {
                        let opacities = layer.params.OPACITIES.split(',');
                        // add single external print layer for every sublayer
                        layer.params.LAYERS.split(",").forEach((sublayerName, i) => {
                            // scale sublayer opacity by layer opacity
                            const opacity = Math.round((opacities[i] || 255) * layer.opacity / 255.0);
                            printLayers.push(layer.type + ':' + layer.url + "#" + sublayerName);
                            printOpacities.push(opacity);
                            printColors.push("");
                        });
                    }
                }
=======
>>>>>>> 007437fc
            }
        }

        const mapName = this.state.layout.map.name;
        const backgroundLayer = this.props.layers.find(layer => layer.role === LayerRole.BACKGROUND && layer.visibility === true);
        const backgroundLayerName = backgroundLayer ? backgroundLayer.name : null;
        const themeBackgroundLayer = backgroundLayer ? this.props.theme.backgroundLayers.find(entry => entry.name === backgroundLayerName) : null;
        const printBackgroundLayer = themeBackgroundLayer ? themeBackgroundLayer.printLayer : null;
        if (printBackgroundLayer) {
            let printBgLayerName = printBackgroundLayer;
            if (Array.isArray(printBackgroundLayer)) {
                printBgLayerName = null;
                for (let i = 0; i < printBackgroundLayer.length; ++i) {
                    printBgLayerName = printBackgroundLayer[i].name;
                    if (this.state.scale <= printBackgroundLayer[i].maxScale) {
                        break;
                    }
                }
            }
            if (printBgLayerName) {
                printLayers.push(printBgLayerName);
                printOpacities.push("255");
                printColors.push("");
            }
        }
        printLayers = printLayers.reverse().join(",");
        printOpacities = printOpacities.reverse().join(",");
        printColors = printColors.reverse().join(",");

        const formvisibility = 'hidden';
        const printDpi = parseInt(this.state.dpi, 10);
        const mapCrs = this.props.map.projection;
        const version = this.props.theme.version || "1.3.0";
        let extent = this.computeCurrentExtent();
        extent = (CoordinatesUtils.getAxisOrder(mapCrs).substr(0, 2) === 'ne' && version === '1.3.0') ?
            extent[1] + "," + extent[0] + "," + extent[3] + "," + extent[2] :
            extent.join(',');
        let rotation = "";
        if (!this.state.rotationNull) {
            rotation = this.props.map.bbox ? Math.round(this.props.map.bbox.rotation / Math.PI * 180) : 0;
        }
        let scaleChooser = (<input min="1" name={mapName + ":scale"} onChange={this.changeScale} type="number" value={this.state.scale || ""}/>);

        if (this.props.theme.printScales && this.props.theme.printScales.length > 0) {
            scaleChooser = (
                <select name={mapName + ":scale"} onChange={this.changeScale} value={this.state.scale || ""}>
                    {this.props.theme.printScales.map(scale => (<option key={scale} value={scale}>{scale}</option>))}
                </select>);
        }
        let resolutionChooser = null;
        let resolutionInput = null;
        if (!isEmpty(this.props.theme.printResolutions)) {
            if (this.props.theme.printResolutions.length > 1) {
                resolutionChooser = (
                    <select name={"DPI"} onChange={this.changeResolution} value={this.state.dpi || ""}>
                        {this.props.theme.printResolutions.map(res => (<option key={res} value={res}>{res}</option>))}
                    </select>);
            } else {
                resolutionInput = (<input name="DPI" readOnly type={formvisibility} value={this.props.theme.printResolutions[0]} />);
            }
        } else {
            resolutionChooser = (<input max="1200" min="50" name="DPI" onChange={this.changeResolution} type="number" value={this.state.dpi || ""} />);
        }

        let gridIntervalX = null;
        let gridIntervalY = null;
        const printGrid = this.props.theme.printGrid;
        if (printGrid && printGrid.length > 0 && this.state.scale && this.state.grid) {
            let cur = 0;
            for (; cur < printGrid.length - 1 && this.state.scale < printGrid[cur].s; ++cur);
            gridIntervalX = (<input name={mapName + ":GRID_INTERVAL_X"} readOnly type={formvisibility} value={printGrid[cur].x} />);
            gridIntervalY = (<input name={mapName + ":GRID_INTERVAL_Y"} readOnly type={formvisibility} value={printGrid[cur].y} />);
        }
        const printLegend = this.state.layout.legendLayout;

        const labels = this.state.layout && this.state.layout.labels ? this.state.layout.labels : [];

        const highlightParams = VectorLayerUtils.createPrintHighlighParams(this.props.layers, mapCrs, printDpi, this.props.scaleFactor);

        return (
            <div className="print-body">
                <form action={this.props.theme.printUrl} method="POST"
                    onSubmit={this.print} ref={el => { this.printForm = el; }}
                    target="print-output-window"
                >
                    <input name="TEMPLATE" type="hidden" value={printLegend && this.state.legend ? printLegend : this.state.layout.name} />
                    <table className="options-table"><tbody>
                        <tr>
                            <td>{LocaleUtils.tr("print.layout")}</td>
                            <td>
                                <select onChange={this.changeLayout} value={this.state.layout.name}>
                                    {this.props.theme.print.map(item => {
                                        return (
                                            <option key={item.name} value={item.name}>{item.name}</option>
                                        );
                                    })}
                                </select>
                            </td>
                        </tr>
                        <tr>
                            <td>{LocaleUtils.tr("print.scale")}</td>
                            <td>
                                <span className="input-frame">
                                    <span>1&nbsp;:&nbsp;</span>
                                    {scaleChooser}
                                </span>
                            </td>
                        </tr>
                        {resolutionChooser ? (
                            <tr>
                                <td>{LocaleUtils.tr("print.resolution")}</td>
                                <td>
                                    <span className="input-frame">
                                        {resolutionChooser}
                                        <span>&nbsp;dpi</span>
                                    </span>
                                </td>
                            </tr>
                        ) : null}
                        {this.props.displayRotation === true ? (
                            <tr>
                                <td>{LocaleUtils.tr("print.rotation")}</td>
                                <td>
                                    <span className="input-frame">
                                        <input name={mapName + ":rotation"} onChange={this.changeRotation} type="number" value={rotation}/>
                                    </span>
                                </td>
                            </tr>
                        ) : null}
                        {printGrid ? (
                            <tr>
                                <td>{LocaleUtils.tr("print.grid")}</td>
                                <td>
                                    <ToggleSwitch active={this.state.grid} onChange={(newstate) => this.setState({grid: newstate})} />
                                </td>
                            </tr>
                        ) : null}
                        {printLegend ? (
                            <tr>
                                <td>{LocaleUtils.tr("print.legend")}</td>
                                <td>
                                    <ToggleSwitch active={this.state.legend} onChange={(newstate) => this.setState({legend: newstate})} />
                                </td>
                            </tr>
                        ) : null}
                        {(labels || []).map(label => {
                            const opts = {rows: 1, name: label.toUpperCase()};
                            if (this.props.theme.printLabelConfig) {
                                Object.assign(opts, this.props.theme.printLabelConfig[label]);
                            }
                            return (<tr key={"label." + label}>
                                <td>{label}:</td>
                                <td>
                                    {
                                        this.props.theme.printLabelForSearchResult === label ?
                                            (<textarea {...opts} defaultValue={this.getSearchMarkerLabel()}/>) :
                                            (<textarea {...opts}/>)
                                    }
                                </td>
                            </tr>);
                        })}
                    </tbody></table>
                    <div>
                        <input name={mapName + ":extent"} readOnly type={formvisibility} value={extent || ""} />
                        <input name="SERVICE" readOnly type={formvisibility} value="WMS" />
                        <input name="VERSION" readOnly type={formvisibility} value={version || "1.3.0"} />
                        <input name="REQUEST" readOnly type={formvisibility} value="GetPrint" />
                        <input name="FORMAT" readOnly type={formvisibility} value="pdf" />
                        <input name="TRANSPARENT" readOnly type={formvisibility} value="true" />
                        <input name="SRS" readOnly type={formvisibility} value={mapCrs} />
                        {!isEmpty(themeLayers) && themeLayers[0].params.MAP ? (<input name="MAP" readOnly type={formvisibility} value={themeLayers[0].params.MAP} />) : null}
                        <input name="OPACITIES" readOnly type={formvisibility} value={printOpacities || ""} />
                        {/* This following one is needed for opacities to work!*/}
                        <input name="LAYERS" readOnly type={formvisibility} value={printLayers || ""} />
                        <input name="COLORS" readOnly type={formvisibility} value={printColors || ""} />
                        <input name="CONTENT_DISPOSITION" readOnly type={formvisibility} value={this.props.inlinePrintOutput ? "inline" : "attachment"} />
                        <input name={mapName + ":LAYERS"} readOnly type={formvisibility} value={printLayers || ""} />
                        <input name={mapName + ":HIGHLIGHT_GEOM"} readOnly type={formvisibility} value={highlightParams.geoms.join(";")} />
                        <input name={mapName + ":HIGHLIGHT_SYMBOL"} readOnly type={formvisibility} value={highlightParams.styles.join(";")} />
                        <input name={mapName + ":HIGHLIGHT_LABELSTRING"} readOnly type={formvisibility} value={highlightParams.labels.join(";")} />
                        <input name={mapName + ":HIGHLIGHT_LABELCOLOR"} readOnly type={formvisibility} value={highlightParams.labelFillColors.join(";")} />
                        <input name={mapName + ":HIGHLIGHT_LABELBUFFERCOLOR"} readOnly type={formvisibility} value={highlightParams.labelOultineColors.join(";")} />
                        <input name={mapName + ":HIGHLIGHT_LABELBUFFERSIZE"} readOnly type={formvisibility} value={highlightParams.labelOutlineSizes.join(";")} />
                        <input name={mapName + ":HIGHLIGHT_LABELSIZE"} readOnly type={formvisibility} value={highlightParams.labelSizes.join(";")} />
                        {gridIntervalX}
                        {gridIntervalY}
                        {resolutionInput}
                    </div>
                    <div className="button-bar">
                        <button className="button" disabled={!printLayers || this.state.printing} type="submit">
                            {this.state.printing ? (<span className="print-wait"><Spinner /> {LocaleUtils.tr("print.wait")}</span>) : LocaleUtils.tr("print.submit")}
                        </button>
                    </div>
                </form>
            </div>
        );
    }
    getSearchMarkerLabel = () => {
        const searchsellayer = this.props.layers.find(layer => layer.id === "searchselection");
        if (searchsellayer && searchsellayer.features) {
            const feature = searchsellayer.features.find(f => f.id === "searchmarker");
            if (feature && feature.properties) {
                return feature.properties.label;
            }
        }
        return "";
    }
    renderPrintFrame = () => {
        let printFrame = null;
        if (this.state.layout) {
            const frame = {
                width: this.state.scale * this.state.layout.map.width / 1000,
                height: this.state.scale * this.state.layout.map.height / 1000
            };
            printFrame = (<PrintFrame fixedFrame={frame} key="PrintFrame" map={this.props.map} />);
        }
        return printFrame;
    }
    renderPrintOutputWindow = () => {
        return (
            <ResizeableWindow icon="print" initialHeight={0.75 * window.innerHeight} initialWidth={0.5 * window.innerWidth}
                key="PrintOutputWindow" onClose={() => this.setState({printOutputVisible: false, outputLoaded: false})}
                title={LocaleUtils.trmsg("print.output")} visible={this.state.printOutputVisible}
            >
                <div className="print-output-window-body" role="body">
                    {!this.state.outputLoaded ? (
                        <span className="print-output-window-wait">
                            <Spinner /> {LocaleUtils.tr("print.wait")}
                        </span>
                    ) : null}
                    <iframe name="print-output-window" onLoad={() => this.setState({outputLoaded: true})}/>
                </div>
            </ResizeableWindow>
        );
    }
    render() {
        const minMaxTooltip = this.state.minimized ? LocaleUtils.tr("print.maximize") : LocaleUtils.tr("print.minimize");
        const extraTitlebarContent = (<Icon className="print-minimize-maximize" icon={this.state.minimized ? 'chevron-down' : 'chevron-up'} onClick={() => this.setState({minimized: !this.state.minimized})} title={minMaxTooltip}/>);
        return (
            <SideBar extraTitlebarContent={extraTitlebarContent} icon={"print"} id="Print"
                onHide={this.onHide} onShow={this.onShow} title="appmenu.items.Print"
                width="20em">
                {() => ({
                    body: this.state.minimized ? null : this.renderBody(),
                    extra: [
                        this.renderPrintFrame(),
                        this.props.inlinePrintOutput ? this.renderPrintOutputWindow() : null
                    ]
                })}
            </SideBar>
        );
    }
    changeLayout = (ev) => {
        const layout = this.props.theme.print.find(item => item.name === ev.target.value);
        this.setState({layout: layout});
    }
    changeScale = (ev) => {
        this.setState({scale: ev.target.value});
    }
    changeResolution = (ev) => {
        this.setState({dpi: ev.target.value});
    }
    changeRotation = (ev) => {
        if (!ev.target.value) {
            this.setState({rotationNull: true});
        } else {
            this.setState({rotationNull: false});
            let angle = parseFloat(ev.target.value) || 0;
            while (angle < 0) {
                angle += 360;
            }
            while (angle >= 360) {
                angle -= 360;
            }
            this.props.changeRotation(angle / 180 * Math.PI);
        }
    }
    computeCurrentExtent = () => {
        if (!this.props.map || !this.state.layout || !this.state.scale) {
            return [0, 0, 0, 0];
        }
        const center = this.props.map.center;
        const widthm = this.state.scale * this.state.layout.map.width / 1000;
        const heightm = this.state.scale * this.state.layout.map.height / 1000;
        const {width, height} = MapUtils.transformExtent(this.props.map.projection, center, widthm, heightm);
        const x1 = center[0] - 0.5 * width;
        const x2 = center[0] + 0.5 * width;
        const y1 = center[1] - 0.5 * height;
        const y2 = center[1] + 0.5 * height;
        return [x1, y1, x2, y2];
    }
    print = (ev) => {
        if (this.props.inlinePrintOutput) {
            this.setState({printOutputVisible: true, outputLoaded: false});
        } else {
            ev.preventDefault();
            this.setState({printing: true});
            const formData = formDataEntries(this.printForm);
            const data = Array.from(formData).map(pair =>
                pair.map(entry => encodeURIComponent(entry).replace(/%20/g, '+')).join("=")
            ).join("&");
            const config = {
                headers: {'Content-Type': 'application/x-www-form-urlencoded' },
                responseType: "arraybuffer"
            };
            axios.post(this.props.theme.printUrl, data, config).then(response => {
                this.setState({printing: false});
                const contentType = response.headers["content-type"];
                FileSaver.saveAs(new Blob([response.data], {type: contentType}), this.props.theme.name + '.pdf');
            }).catch(e => {
                this.setState({printing: false});
                if (e.response) {
                    console.log(new TextDecoder().decode(e.response.data));
                }
                alert('Print failed');
            });
        }
    }
}

const selector = (state) => ({
    theme: state.theme.current,
    map: state.map,
    layers: state.layers.flat
});

export default connect(selector, {
    changeRotation: changeRotation
})(Print);<|MERGE_RESOLUTION|>--- conflicted
+++ resolved
@@ -114,39 +114,16 @@
                 printLayers.push(layer.params.LAYERS);
                 printOpacities.push(layer.params.OPACITIES);
                 printColors.push(layer.params.LAYERS.split(",").map(() => "").join(","));
-<<<<<<< HEAD
-            } else if (this.props.printExternalLayers && layer.role === LayerRole.USERLAYER && layer.visibility && (layer.type === "wms" || layer.type === "wfs")) {
-                if (layer.type === "wfs") {
-                    // external WFS layer
-=======
             } else if (this.props.printExternalLayers && layer.role === LayerRole.USERLAYER && layer.visibility) {
                 if (layer.type === "wms") {
                     printLayers.push(layer.params.LAYERS.split(",").map(name => "wms:" + layer.url + "#" + name).join(","));
                     printOpacities.push(layer.params.OPACITIES);
                     printColors.push(layer.params.LAYERS.split(",").map(() => "").join(","));
                 } else if (layer.type === "wfs") {
->>>>>>> 007437fc
                     printLayers.push(layer.type + ':' + layer.url + "#" + layer.name);
                     printOpacities.push(layer.opacity);
                     printColors.push(layer.color ? layer.color : "");
                 }
-<<<<<<< HEAD
-                else {
-                    // external WMS layer or additional theme layer(s)
-                    if (layer.params.LAYERS) {
-                        let opacities = layer.params.OPACITIES.split(',');
-                        // add single external print layer for every sublayer
-                        layer.params.LAYERS.split(",").forEach((sublayerName, i) => {
-                            // scale sublayer opacity by layer opacity
-                            const opacity = Math.round((opacities[i] || 255) * layer.opacity / 255.0);
-                            printLayers.push(layer.type + ':' + layer.url + "#" + sublayerName);
-                            printOpacities.push(opacity);
-                            printColors.push("");
-                        });
-                    }
-                }
-=======
->>>>>>> 007437fc
             }
         }
 
