--- conflicted
+++ resolved
@@ -16,12 +16,8 @@
 import CoordinatesUtils from '../utils/CoordinatesUtils';
 import LocaleUtils from '../utils/LocaleUtils';
 import './style/Cyclomedia.css';
-<<<<<<< HEAD
-import MapUtils from '../utils/MapUtils';
-=======
 import MapUtils from 'qwc2/utils/MapUtils';
 import ResourceRegistry from 'qwc2/utils/ResourceRegistry';
->>>>>>> 51232fcc
 
 
 const Status = {LOGIN: 0, INITIALIZING: 1, INITIALIZED: 2, ERROR: 3, LOADPOS: 4, HAVEPOS: 5};
