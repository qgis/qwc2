/**
 * Copyright 2017-2024 Sourcepole AG
 * All rights reserved.
 *
 * This source code is licensed under the BSD-style license found in the
 * LICENSE file in the root directory of this source tree.
 */

import React from 'react';
import {connect} from 'react-redux';

import clone from 'clone';
import isEmpty from 'lodash.isempty';
import PropTypes from 'prop-types';
import {v4 as uuidv4} from 'uuid';

import {setEditContext, clearEditContext} from '../actions/editing';
import {refreshLayer} from '../actions/layers';
import {setCurrentTaskBlocked} from '../actions/task';
import ConfigUtils from '../utils/ConfigUtils';
import CoordinatesUtils from '../utils/CoordinatesUtils';
import {getFeatureTemplate, parseExpressionsAsync} from '../utils/EditingUtils';
import LocaleUtils from '../utils/LocaleUtils';
import AutoEditForm from './AutoEditForm';
import LinkFeatureForm from './LinkFeatureForm';
import QtDesignerForm from './QtDesignerForm';
import ButtonBar from './widgets/ButtonBar';
import ReCaptchaWidget from './widgets/ReCaptchaWidget';

import './style/AttributeForm.css';

class AttributeForm extends React.Component {
    static propTypes = {
        childPickFilter: PropTypes.func,
        clearEditContext: PropTypes.func,
        deleteLabel: PropTypes.string,
        editConfigs: PropTypes.object,
        editContext: PropTypes.object,
        hideDelete: PropTypes.bool,
        iface: PropTypes.object,
        map: PropTypes.object,
        onCommit: PropTypes.func,
        onDelete: PropTypes.func,
        onDiscard: PropTypes.func,
        readOnly: PropTypes.bool,
        refreshLayer: PropTypes.func,
        report: PropTypes.bool,
        setCurrentTaskBlocked: PropTypes.func,
        setEditContext: PropTypes.func,
        theme: PropTypes.object,
        touchFriendly: PropTypes.bool,
        translations: PropTypes.object
    };
    static defaultProps = {
        touchFriendly: true
    };
    state = {
        busy: false,
        deleteClicked: false,
        childEdit: null,
        relationTables: {},
        formValid: true,
        captchaResponse: null,
        dynamicHeight: false
    };
    constructor(props) {
        super(props);
        this.form = null;
        this.containerRef = React.createRef();
    }
    componentDidUpdate(prevProps, prevState) {
        if (prevProps.editContext.changed !== this.props.editContext.changed) {
            this.props.setCurrentTaskBlocked(this.props.editContext.changed === true, LocaleUtils.tr("editing.unsavedchanged"));
        }
        if ((!this.props.editContext.feature || this.props.editContext.changed) && this.state.deleteClicked) {
            this.setState({deleteClicked: false});
        }
        // Reload relation values if necessary
        const feature = this.props.editContext.feature;
        const prevFeature = prevProps.editContext.feature;
        if (
            (!this.props.editContext.changed || !feature.relationValues) &&
            (this.state.relationTables !== prevState.relationTables || feature.id !== (prevFeature || {}).id)
        ) {
            this.loadRelationValues(this.props.editContext.feature, (newFeature) => {
                this.props.setEditContext(this.props.editContext.id, {feature: newFeature});
            });
            // Re-validate feature field constraints
            this.validateFieldConstraints(this.props.editContext.feature);
        }
    }
    render = () => {
        const captchaRequired = ConfigUtils.getConfigProp("editServiceCaptchaSiteKey") && !ConfigUtils.getConfigProp("username");
        const captchaPending = captchaRequired && !this.state.captchaResponse;

        let commitBar = null;
        if (this.props.editContext.changed) {
            const commitButtons = [
                {key: 'Commit', icon: this.state.formValid ? 'ok' : 'warning', label: this.state.formValid ? LocaleUtils.tr("editing.commit") : LocaleUtils.tr("editing.invalidform"), extraClasses: this.state.formValid ? "button-accept" : "button-warning", type: "submit", disabled: !this.state.formValid || captchaPending},
                {key: 'Discard', icon: 'remove', label: LocaleUtils.tr("editing.discard"), extraClasses: "button-reject"}
            ];
            commitBar = (<ButtonBar buttons={commitButtons} onClick={this.onDiscard}/>); /* submit is handled via onSubmit in the form */
        }

        const editConfig = this.props.editContext.editConfig;
        const editPermissions = editConfig.permissions || {};
        const readOnly = this.props.readOnly || (editPermissions.updatable === false && this.props.editContext.action === 'Pick');

        let deleteBar = null;
        if (!this.props.hideDelete && this.props.editContext.action === 'Pick' && this.props.editContext.feature && !this.props.editContext.changed && editPermissions.deletable !== false && !this.props.readOnly) {
            // Delete button bar will appear by default if no permissions are defined in editConfig or when deletable permission is set
            if (!this.state.deleteClicked) {
                const deleteButtons = [
                    {key: 'Delete', icon: 'trash', label: this.props.deleteLabel ?? LocaleUtils.tr("editing.delete")}
                ];
                deleteBar = (<ButtonBar buttons={deleteButtons} onClick={this.deleteClicked} />);
            } else {
                const deleteButtons = [
                    {key: 'Yes', icon: 'ok', label: LocaleUtils.tr("editing.reallydelete"), extraClasses: "button-accept", disabled: captchaPending},
                    {key: 'No', icon: 'remove', label: LocaleUtils.tr("editing.canceldelete"), extraClasses: "button-reject"}
                ];
                deleteBar = (<ButtonBar buttons={deleteButtons} onClick={this.deleteFeature} />);
            }
        }
        let busyDiv = null;
        if (this.state.busy) {
            busyDiv = (<div className="attrib-form-busy" />);
        }
        let childAttributeForm = null;
        if (this.state.childEdit) {
            childAttributeForm = (
                <div className="link-feature-form-container">
                    <LinkFeatureForm
                        {...this.state.childEdit} finished={this.state.childEdit.finishCallback}
                        iface={this.props.iface} mapPrefix={this.props.editContext.mapPrefix}
                        pickFilter={this.props.childPickFilter} readOnly={this.props.readOnly}
                        translations={this.props.translations} />
                </div>
            );
        }
        let captchaButton = null;
        if (captchaRequired && (this.props.editContext.changed || this.state.deleteClicked)) {
            captchaButton = (<ReCaptchaWidget onChange={value => this.setState({captchaResponse: value})} sitekey={ConfigUtils.getConfigProp("editServiceCaptchaSiteKey")} />);
        }
        let readOnlyMsg = null;
        if (!readOnly && this.props.editContext.geomReadOnly) {
            readOnlyMsg = LocaleUtils.tr("editing.geomreadonly");
        } else if (!readOnly && this.props.editContext.geomNonZeroZ) {
            readOnlyMsg = LocaleUtils.tr("editing.geomnonzeroz");
        }
        return (
            <div className="AttributeForm" ref={this.containerRef} style={{height: this.state.childEdit ? `${this.state.dynamicHeight}px` : ""}}>
                {readOnlyMsg ? (
                    <div className="attrib-form-geom-readonly">{readOnlyMsg}</div>
                ) : null}
                <form action="" onChange={ev => this.formChanged(ev)} onSubmit={this.onSubmit} ref={this.setupChangedObserver}>
                    {editConfig.form ? (
                        <QtDesignerForm addRelationRecord={this.addRelationRecord} editConfig={editConfig}
                            editRelationRecord={this.editRelationRecord}
                            feature={this.props.editContext.feature} iface={this.props.iface}
                            mapCrs={this.props.map.projection} mapPrefix={this.props.editContext.mapPrefix} readOnly={readOnly}
                            removeRelationRecord={this.removeRelationRecord} reorderRelationRecord={this.reorderRelationRecord}
                            report={this.props.report} setFormBusy={this.setFormBusy}
                            setRelationTables={this.setRelationTables} switchEditContext={this.startChildEdit}
                            translations={this.props.translations}
                            updateField={this.updateField} updateRelationField={this.updateRelationField} />
                    ) : (
                        <AutoEditForm editLayerId={editConfig.editDataset} fields={editConfig.fields}
                            iface={this.props.iface}
                            readOnly={readOnly} touchFriendly={this.props.touchFriendly} updateField={this.updateField}
                            values={this.props.editContext.feature.properties} />
                    )}
                    {captchaButton}
                    {commitBar}
                </form>
                {deleteBar}
                {busyDiv}
                {childAttributeForm}
            </div>

        );
    };
    setFormBusy = (busy) => {
        this.setState({busy: busy});
    };
    updateField = (key, value) => {
        const newProperties = {...this.props.editContext.feature.properties, [key]: value};
        const newFeature = {...this.props.editContext.feature, properties: newProperties};
        this.props.setEditContext(this.props.editContext.id, {feature: newFeature, changed: true});
        this.validateFieldConstraints(newFeature);
    };
    setRelationTables = (relationTables) => {
        this.setState({relationTables: relationTables});
    };
    loadRelationValues = (feature, callback) => {
        if (!isEmpty(this.state.relationTables)) {
            if (feature.id) {
                const relTables = Object.entries(this.state.relationTables).map(([name, entry]) => {
                    if (entry.sortcol) {
                        return name + ":" + entry.fk + ":" + entry.sortcol;
                    } else {
                        return name + ":" + entry.fk;
                    }
                }).join(",");
                const mapEditConfigs = this.props.editConfigs[this.props.editContext.mapPrefix];
                this.props.iface.getRelations(this.props.editContext.editConfig, feature.id, this.props.map.projection, relTables, mapEditConfigs, (relationValues => {
                    const newFeature = {...feature, relationValues: relationValues};
                    callback(newFeature);
                }));
            } else {
                const relationValues = {
                    ...Object.entries(this.state.relationTables).reduce((res, [name, entry]) => ({...res, [name]: {
                        fk: entry.fk,
                        features: []
                    }}), {}),
                    ...feature.relationValues
                };
                const newFeature = {...feature, relationValues: relationValues};
                callback(newFeature);
            }
        }
    };
    addRelationRecord = (table) => {
        const newRelationValues = {...this.props.editContext.feature.relationValues};
        const editConfig = this.props.editConfigs[this.props.editContext.mapPrefix][table.split('.').slice(-1)];
        getFeatureTemplate(editConfig, {
            type: "Feature",
            properties: {}
        }, this.props.iface, this.props.editContext.mapPrefix, this.props.map.projection, newRelFeature => {
            newRelFeature.__status__ = "empty";
            if (editConfig.geomType === null) {
                newRelFeature.geometry = null;
            }
            // If feature id is known, i.e. not when drawing new feature, set foreign key
            if (this.props.editContext.action !== "Draw") {
                newRelFeature.properties[this.state.relationTables[table].fk] = this.props.editContext.feature.id;
            }
            newRelationValues[table] = {...newRelationValues[table]};
            newRelationValues[table].features = newRelationValues[table].features.concat([newRelFeature]);
            const newFeature = {...this.props.editContext.feature, relationValues: newRelationValues};
            this.props.setEditContext(this.props.editContext.id, {feature: newFeature, changed: true});
        });
    };
    reorderRelationRecord = (table, idx, dir) => {
        const nFeatures = this.props.editContext.feature.relationValues[table].features.length;
        if ((dir < 0 && idx === 0) || (dir > 0 && idx >= nFeatures - 1)) {
            return;
        }
        const newRelationValues = {...this.props.editContext.feature.relationValues};
        newRelationValues[table] = {...newRelationValues[table]};
        const newFeatures = newRelationValues[table].features.slice(0);

        const offset = dir < 0 ? 0 : 1;
        newFeatures.splice(idx - 1 + offset, 2, newFeatures[idx + offset], newFeatures[idx - 1 + offset]);
        newFeatures[idx - 1 + offset].properties = {
            ...newFeatures[idx - 1 + offset].properties
        };
        newFeatures[idx + offset].properties = {
            ...newFeatures[idx + offset].properties
        };
        newFeatures[idx - 1 + offset].__status__ = ["new", "empty"].includes(newFeatures[idx - 1 + offset].__status__) ? "new" : "changed";
        newFeatures[idx + offset].__status__ = ["new", "empty"].includes(newFeatures[idx + offset].__status__) ? "new" : "changed";
        newRelationValues[table].features = newFeatures;
        const newFeature = {...this.props.editContext.feature, relationValues: newRelationValues};
        this.props.setEditContext(this.props.editContext.id, {feature: newFeature, changed: true});
    };
    removeRelationRecord = (table, idx) => {
        const newRelationValues = {...this.props.editContext.feature.relationValues};
        newRelationValues[table] = {...newRelationValues[table]};
        newRelationValues[table].features = newRelationValues[table].features.slice(0);
        const fieldStatus = newRelationValues[table].features[idx].__status__ || "";
        // If field was new, delete it directly, else mark it as deleted
        if (["new", "empty"].includes(fieldStatus)) {
            newRelationValues[table].features.splice(idx, 1);
        } else {
            newRelationValues[table].features[idx] = {
                ...newRelationValues[table].features[idx],
                __status__: fieldStatus.startsWith("deleted") ? fieldStatus.substr(8) : "deleted:" + fieldStatus
            };
        }
        const newFeature = {...this.props.editContext.feature, relationValues: newRelationValues};
        this.props.setEditContext(this.props.editContext.id, {feature: newFeature, changed: true});
    };
    updateRelationField = (table, idx, key, value) => {
        const newRelationValues = {...this.props.editContext.feature.relationValues};
        newRelationValues[table] = {...newRelationValues[table]};
        newRelationValues[table].features = newRelationValues[table].features.slice(0);
        newRelationValues[table].features[idx] = {
            ...newRelationValues[table].features[idx],
            properties: {
                ...newRelationValues[table].features[idx].properties,
                [key]: value
            },
            __status__: ["new", "empty"].includes(newRelationValues[table].features[idx].__status__) ? "new" : "changed"
        };
        const newFeature = {...this.props.editContext.feature, relationValues: newRelationValues};
        this.props.setEditContext(this.props.editContext.id, {feature: newFeature, changed: true});
    };
<<<<<<< HEAD
    editRelationRecord = (action, layer, dataset, idx, displayField) => {
        const editConfig = (this.props.theme.editConfig || {})[layer];
        const feature = this.props.editContext.feature.relationValues[dataset].features[idx];
        this.setState({childEdit: {action, editConfig, editContextId: ':' + layer, dataset, idx, feature, finishCallback: this.finishEditRelationRecord, displayField: displayField, hideDelete: true}});

        if (!this.state.busy) {
            const attributeFormContainer = this.containerRef.current;
            if (attributeFormContainer) {
                setTimeout(() => {
                    const qtForm = attributeFormContainer.querySelector(".link-feature-form-container .qt-designer-layout-grid") || attributeFormContainer.querySelector(".qt-designer-layout-grid");
                    this.setState({dynamicHeight: qtForm.scrollHeight + 100 || attributeFormContainer.scrollHeight + 100});
                }, 50);
            }
        }
=======
    editRelationRecord = (action, layer, table, idx, displayField) => {
        const editConfig = this.props.editConfigs[this.props.editContext.mapPrefix][table.split('.').slice(-1)];
        const feature = this.props.editContext.feature.relationValues[table].features[idx];
        const childEdit = {
            action: action,
            editConfig: editConfig,
            editContextId: ':' + layer,
            dataset: table,
            idx: idx,
            feature: feature,
            finishCallback: this.finishEditRelationRecord,
            displayField: displayField,
            hideDelete: true
        };
        this.setState({childEdit: childEdit});
>>>>>>> 64853586
    };
    finishEditRelationRecord = (feature) => {
        this.props.clearEditContext(this.state.childEdit.editContextId, this.props.editContext.id);
        if (feature) {
            const table = this.state.childEdit.dataset;
            const idx = this.state.childEdit.idx;
            const newRelationValues = {...this.props.editContext.feature.relationValues};
            newRelationValues[table] = {...newRelationValues[table]};
            newRelationValues[table].features = newRelationValues[table].features.slice(0);
            newRelationValues[table].features[idx] = {
                ...feature,
                properties: {...feature.properties}
            };
            // If feature id is known, i.e. not when drawing new feature, set foreign key
            let changed = this.props.editContext.changed;
            const fk = this.state.relationTables[table].fk;
            if (this.props.editContext.action !== "Draw" && feature.properties[fk] !== this.props.editContext.feature.id) {
                newRelationValues[table].features[idx].properties[fk] = this.props.editContext.feature.id;
                newRelationValues[table].features[idx].__status__ = "changed";
                changed = true;
            }
            const newFeature = {...this.props.editContext.feature, relationValues: newRelationValues};
            this.props.setEditContext(this.props.editContext.id, {feature: newFeature, changed: changed});
        }
        this.setState({childEdit: null, dynamicHeight: ""});
    };
    onDiscard = (action) => {
        if (action === "Discard") {
            this.props.setCurrentTaskBlocked(false);
            if (!this.props.onDiscard || !this.props.onDiscard()) {
                if (this.props.editContext.action === 'Pick') {
                    // Re-query the original feature
                    this.setState({busy: true});
                    this.props.iface.getFeatureById(this.props.editContext.editConfig, this.props.editContext.feature.id, this.props.map.projection, (feature) => {
                        this.setState({busy: false});
                        if (!isEmpty(this.state.relationTables)) {
                            // Re-load relation values
                            this.loadRelationValues(feature, (newFeature) => {
                                this.props.setEditContext(this.props.editContext.id, {feature: newFeature, changed: false});
                            });
                            // Re-validate feature field constraints
                            this.validateFieldConstraints(feature);
                        } else {
                            this.props.setEditContext(this.props.editContext.id, {feature: feature, changed: false});
                        }
                    });
                } else {
                    const featureSkel = {
                        type: "Feature",
                        properties: {}
                    };
                    getFeatureTemplate(this.props.editContext.editConfig, featureSkel, this.props.iface, this.props.editContext.mapPrefix, this.props.map.projection, feature => {
                        this.props.setEditContext(this.props.editContext.id, {feature: feature, changed: false});
                    });
                }
            }
        }
    };
    setupChangedObserver = (form) => {
        this.form = form;
        if (form) {
            form.observer = new MutationObserver(() => {
                this.setState({formValid: form.checkValidity()});
            });
            form.observer.observe(form, {subtree: true, childList: true, attributes: true});
        }
    };
    formChanged = (ev) => {
        const form = ev.currentTarget;
        if (ev.target?.setCustomValidity) {
            ev.target.setCustomValidity("");
        }
        if (form) {
            this.setState({formValid: form.checkValidity()});
            this.props.setEditContext(this.props.editContext.id, {changed: true});
        }
    };
    validateFieldConstraints = (feature, validCallback = null, invalidCallback = null) => {
        const constraintExpressions = this.props.editContext.editConfig.fields.reduce((res, cur) => {
            if (cur.constraints?.expression) {
                return [
                    ...res,
                    {field: cur.id, expression: cur.constraints.expression}
                ];
            }
            return res;
        }, []);
        parseExpressionsAsync(
            constraintExpressions, feature, this.props.editContext.editConfig, this.props.iface, this.props.editContext.mapPrefix, this.props.map.projection, false
        ).then(result => {
            let valid = true;
            const reasons = [];
            Object.entries(result).forEach(([key, value]) => {
                const element = this.form.elements.namedItem(key);
                if (element) {
                    if (value === false) {
                        valid = false;
                        const reason = this.props.editContext.editConfig.fields.find(field => field.id === key)?.constraints?.placeholder ?? LocaleUtils.tr("editing.contraintviolation");
                        reasons.push(reason);
                        element.setCustomValidity(reason);
                    } else {
                        element.setCustomValidity("");
                    }
                }
            });
            if (!valid) {
                this.setState({formValid: false});
                if (invalidCallback) {
                    invalidCallback(reasons);
                }
            } else {
                if (validCallback) {
                    validCallback();
                }
            }
        });
    };
    onSubmit = (ev) => {
        ev.preventDefault();
        this.validateFieldConstraints(this.props.editContext.feature, this.doSubmit, (reasons) => {
            /* eslint-disable-next-line */
            alert(LocaleUtils.tr("editing.contraintviolation") + ":\n" + reasons.join("\n"));
        });
    };
    doSubmit = () => {

        this.setState({busy: true});

        let feature = this.props.editContext.feature;
        // Ensure properties is not null
        feature = {
            ...feature,
            type: "Feature",
            properties: {...(feature.properties || {})},
            crs: {
                type: "name",
                properties: {name: CoordinatesUtils.toOgcUrnCrs(this.props.map.projection)}
            }
        };
        // Omit geometry if it is read-only
        if (this.props.editContext.geomReadOnly) {
            delete feature.geometry;
        }

        const editConfig = this.props.editContext.editConfig;
        const textNullValue = ConfigUtils.getConfigProp("editTextNullValue");

        // Keep relation values separate
        const relationValues = clone(feature.relationValues || {});
        delete feature.relationValues;
        const relationUploads = {};
        const featureUploads = {};

        // Collect all values from form fields
        const fieldnames = Array.from(this.form.elements).map(element => element.name).filter(x => x && x !== "g-recaptcha-response");
        fieldnames.forEach(name => {
            const element = this.form.elements.namedItem(name);
            if (element) {
                const parts = name.split("__");
                let value = element.type === "radio" || element.type === "checkbox" ? element.checked : element.value;
                const nullElements = ["date", "number", "radio"];
                const nullFieldTypes = ["date", "number"];
                if (parts.length >= 3) {
                    // Relation value
                    // Usually <table>__<field>__<index>, but <field> might also contain __ (i.e. upload__user)
                    const tablename = parts[0];
                    const datasetname = this.props.editContext.mapPrefix + "." + tablename;
                    const field = parts.slice(1, parts.length - 1).join("__");
                    const index = parseInt(parts[parts.length - 1], 10);

                    const relEditConfig = this.props.editConfigs[this.props.editContext.mapPrefix][tablename];
                    const nrelFieldConfig = relEditConfig.fields?.find?.(f => f.id === field) ?? {};
                    const nrelFieldDataType = nrelFieldConfig.type;

                    if (nrelFieldConfig.expression) {
                        // Skip virtual fields
                        delete relationValues[datasetname].features[index][field];
                        return;
                    }

                    if ((element instanceof RadioNodeList || nullElements.includes(element.type) || nullFieldTypes.includes(nrelFieldDataType)) && element.value === "") {
                        // Set empty value to null instead of empty string
                        value = null;
                    }
                    if (nrelFieldDataType === "text" && textNullValue !== undefined && element.value === textNullValue) {
                        // Convert text NULL to null
                        value = null;
                    }

                    // relationValues for table must exist as rows are either pre-existing or were added
                    if (!(field in relationValues[datasetname].features[index].properties)) {
                        relationValues[datasetname].features[index].defaultedProperties = [
                            ...(relationValues[datasetname].features[index].defaultedProperties || []),
                            field
                        ];
                    }
                    relationValues[datasetname].features[index].properties[field] = value;
                    if (relationValues[datasetname].features[index].__status__ === "empty") {
                        relationValues[datasetname].features[index].__status__ = "new";
                    }
                    if (element.type === "file" && element.files.length > 0) {
                        relationUploads[name] = element.files[0];
                        relationValues[datasetname].features[index].properties[field] = "";
                    } else if (element.type === "hidden" && element.value.startsWith("data:")) {
                        let filename = element.dataset.filename;
                        const type = element.value.match(/image\/\w+/)[0];
                        if (!filename) {
                            const ext = type.split("/")[1];
                            filename = uuidv4() + "." + ext;
                        }
                        relationUploads[name] = new File([this.dataUriToBlob(element.value)], filename, {type: type});
                        relationValues[datasetname].features[index].properties[field] = "";
                    }
                } else {
                    const fieldConfig = (editConfig.fields || []).find(field => field.id === name) || {};
                    if (fieldConfig.expression) {
                        // Skip virtual fields
                        delete feature.properties[name];
                        return;
                    }

                    const dataType = fieldConfig.type;
                    if ((element instanceof RadioNodeList || nullElements.includes(element.type) || nullFieldTypes.includes(dataType)) && element.value === "") {
                        // Set empty value to null instead of empty string
                        value = null;
                    }
                    if (dataType === "text" && textNullValue !== undefined && element.value === textNullValue) {
                        // Convert text NULL to null
                        value = null;
                    }
                    if (!(name in feature.properties)) {
                        feature.defaultedProperties = [
                            ...(feature.defaultedProperties || []),
                            name
                        ];
                    }
                    feature.properties[name] = value;
                    if (element.type === "file" && element.files.length > 0) {
                        featureUploads[name] = element.files[0];
                        feature.properties[name] = "";
                    } else if (element.type === "hidden" && element.value.startsWith("data:")) {
                        let filename = element.dataset.filename;
                        const type = element.value.match(/image\/\w+/)[0];
                        if (!filename) {
                            const ext = type.split("/")[1];
                            filename = uuidv4() + "." + ext;
                        }
                        featureUploads[name] = new File([this.dataUriToBlob(element.value)], filename, {type: type});
                        feature.properties[name] = "";
                    }
                }
            }
        });
        // Remove expression fields
        Object.keys(feature.properties).forEach(key => {
            const fieldConfig = editConfig.fields.find(field => field.id === key) || {};
            if (fieldConfig?.expression) {
                delete feature.properties[key];
            }
        });
        Object.entries(relationValues).forEach(([dataset, entry]) => {
            const [mapName, layerName] = dataset.split(".", 2);
            const relEditConfig = this.props.editConfigs[mapName][layerName];
            entry.features.forEach(f => {
                Object.keys(f.properties).forEach(key => {
                    const fieldConfig = relEditConfig.fields.find(field => field.id === key) || {};
                    if (fieldConfig?.expression) {
                        delete f.properties[key];
                    }
                });
            });
        });

        // Set relation values CRS and sort index if necessary
        Object.keys(relationValues).forEach(relTable => {
            relationValues[relTable].features = relationValues[relTable].features.filter(relFeature => relFeature.__status__ !== "empty").map((relFeature, idx) => {
                const newRelFeature = {
                    ...relFeature,
                    crs: {
                        type: "name",
                        properties: {name: CoordinatesUtils.toOgcUrnCrs(this.props.map.projection)}
                    }
                };
                const sortcol = this.state.relationTables[relTable].sortcol;
                const noreorder = this.state.relationTables[relTable].noreorder;
                if (sortcol && !noreorder) {
                    newRelFeature.__status__ = feature.__status__ || (newRelFeature.properties[sortcol] !== idx ? "changed" : "");
                    newRelFeature.properties[sortcol] = idx;
                }
                return newRelFeature;
            });
        });

        feature.relationValues = relationValues;

        const featureData = new FormData();
        featureData.set('feature', JSON.stringify(feature));
        Object.entries(featureUploads).forEach(([key, value]) => featureData.set('file:' + key, value));
        Object.entries(relationUploads).forEach(([key, value]) => featureData.set('relfile:' + this.props.editContext.mapPrefix + "." + key, value));

        if (this.state.captchaResponse) {
            featureData.set('g-recaptcha-response', this.state.captchaResponse);
        }

        if (this.props.editContext.action === "Draw") {
            if (this.props.iface.addFeatureMultipart) {
                this.props.iface.addFeatureMultipart(editConfig, this.props.map.projection, featureData, (success, result) => this.featureCommited(success, result));
            } else {
                this.props.iface.addFeature(editConfig.editDataset, feature, this.props.map.projection, (success, result) => this.featureCommited(success, result));
            }
        } else if (this.props.editContext.action === "Pick") {
            if (this.props.iface.editFeatureMultipart) {
                this.props.iface.editFeatureMultipart(editConfig, this.props.map.projection, feature.id, featureData, (success, result) => this.featureCommited(success, result));
            } else {
                this.props.iface.editFeature(editConfig.editDataset, feature, this.props.map.projection, (success, result) => this.featureCommited(success, result));
            }
        }
    };
    featureCommited = (success, result) => {
        if (!success) {
            this.commitFinished(false, result);
            return;
        }
        // Check for relation records which failed to commit
        const relationValueErrors = Object.values(result.relationValues || []).find(entry => (entry.features || []).find(f => f.error)) !== undefined;
        if (relationValueErrors) {
            // Relation values commit failed, switch to pick to avoid adding feature again on next attempt
            this.commitFinished(false, LocaleUtils.tr("editing.relationcommitfailed"));
            this.props.setEditContext(this.props.editContext.id, {action: "Pick", feature: result, changed: true});
        } else {
            this.commitFinished(true, result);
        }
    };
    deleteClicked = () => {
        this.setState({deleteClicked: true});
        this.props.setCurrentTaskBlocked(true, LocaleUtils.tr("editing.unsavedchanged"));
    };
    deleteFeature = (action) => {
        if (action === 'Yes') {
            this.setState({busy: true});

            let recaptchaResponse = null;
            if (this.state.captchaResponse) {
                recaptchaResponse = this.state.captchaResponse;
            }

            this.props.iface.deleteFeature(this.props.editContext.editConfig, this.props.editContext.feature.id, this.deleteFinished, recaptchaResponse);
        } else {
            this.setState({deleteClicked: false});
            this.props.setCurrentTaskBlocked(false);
        }
    };
    commitFinished = (success, result) => {
        this.setState({busy: false});
        if (success) {
            this.props.refreshLayer(layer => layer.wms_name === this.props.editContext.mapPrefix);
            this.props.setCurrentTaskBlocked(false);
            if (!this.props.onCommit || !this.props.onCommit(result)) {
                if (!isEmpty(this.state.relationTables)) {
                    // Re-load relation values
                    this.loadRelationValues(result, (newFeature) => {
                        this.props.setEditContext(this.props.editContext.id, {action: 'Pick', feature: newFeature, changed: false});
                    });
                    // Re-validate feature field constraints
                    this.validateFieldConstraints(result);
                } else {
                    this.props.setEditContext(this.props.editContext.id, {action: 'Pick', feature: result, changed: false});
                }
            }
        } else {
            // eslint-disable-next-line
            alert(result);
        }
    };
    deleteFinished = (success, result) => {
        this.setState({busy: false});
        if (success) {
            this.setState({deleteClicked: false});
            this.props.setCurrentTaskBlocked(false);
            this.props.refreshLayer(layer => layer.wms_name === this.props.editContext.mapPrefix);
            if (!this.props.onDelete || !this.props.onDelete(result)) {
                this.props.setEditContext(this.props.editContext.id, {feature: null, changed: false});
            }
        } else {
            // eslint-disable-next-line
            alert(result);
        }
    };
    dataUriToBlob = (dataUri) => {
        const parts = dataUri.split(',');
        const byteString = parts[0].indexOf('base64') >= 0 ? atob(parts[1]) : decodeURI(parts[1]);
        const mimeString = parts[0].split(':')[1].split(';')[0];

        const ia = new Uint8Array(byteString.length);
        for (let i = 0; i < byteString.length; i++) {
            ia[i] = byteString.charCodeAt(i);
        }
        return new Blob([ia], {type: mimeString});
    };
    startChildEdit = (action, layer, featureId, updateField, displayField) => {
        const editConfig = this.props.editConfigs[this.props.editContext.mapPrefix][layer];
        if (!editConfig) {
            // eslint-disable-next-line
            console.warn("No edit config found for linked edit layer " + layer);
        } else {
            const childEdit = {
                action: action,
                editConfig: editConfig,
                editContextId: ':' + layer,
                displayField: displayField,
                featureId: featureId,
                updateField: updateField,
                finishCallback: this.finishChildEdit
            };
            this.setState({childEdit: childEdit});
        }
    };
    finishChildEdit = (feature) => {
        this.props.clearEditContext(this.state.childEdit.editContextId, this.props.editContext.id);
        if (feature && feature.id !== this.state.childEdit.featureId) {
            this.state.childEdit.updateField(feature.id);
        }
        this.setState({childEdit: null});
    };
}

export default connect(state => ({
    map: state.map,
    editConfigs: state.layers.editConfigs,
    theme: state.theme.current
}), {
    clearEditContext: clearEditContext,
    setEditContext: setEditContext,
    setCurrentTaskBlocked: setCurrentTaskBlocked,
    refreshLayer: refreshLayer
})(AttributeForm);<|MERGE_RESOLUTION|>--- conflicted
+++ resolved
@@ -296,22 +296,6 @@
         const newFeature = {...this.props.editContext.feature, relationValues: newRelationValues};
         this.props.setEditContext(this.props.editContext.id, {feature: newFeature, changed: true});
     };
-<<<<<<< HEAD
-    editRelationRecord = (action, layer, dataset, idx, displayField) => {
-        const editConfig = (this.props.theme.editConfig || {})[layer];
-        const feature = this.props.editContext.feature.relationValues[dataset].features[idx];
-        this.setState({childEdit: {action, editConfig, editContextId: ':' + layer, dataset, idx, feature, finishCallback: this.finishEditRelationRecord, displayField: displayField, hideDelete: true}});
-
-        if (!this.state.busy) {
-            const attributeFormContainer = this.containerRef.current;
-            if (attributeFormContainer) {
-                setTimeout(() => {
-                    const qtForm = attributeFormContainer.querySelector(".link-feature-form-container .qt-designer-layout-grid") || attributeFormContainer.querySelector(".qt-designer-layout-grid");
-                    this.setState({dynamicHeight: qtForm.scrollHeight + 100 || attributeFormContainer.scrollHeight + 100});
-                }, 50);
-            }
-        }
-=======
     editRelationRecord = (action, layer, table, idx, displayField) => {
         const editConfig = this.props.editConfigs[this.props.editContext.mapPrefix][table.split('.').slice(-1)];
         const feature = this.props.editContext.feature.relationValues[table].features[idx];
@@ -327,7 +311,15 @@
             hideDelete: true
         };
         this.setState({childEdit: childEdit});
->>>>>>> 64853586
+        if (!this.state.busy) {
+            const attributeFormContainer = this.containerRef.current;
+            if (attributeFormContainer) {
+                setTimeout(() => {
+                    const qtForm = attributeFormContainer.querySelector(".link-feature-form-container .qt-designer-layout-grid") || attributeFormContainer.querySelector(".qt-designer-layout-grid");
+                    this.setState({dynamicHeight: qtForm.scrollHeight + 100 || attributeFormContainer.scrollHeight + 100});
+                }, 50);
+            }
+        }
     };
     finishEditRelationRecord = (feature) => {
         this.props.clearEditContext(this.state.childEdit.editContextId, this.props.editContext.id);
