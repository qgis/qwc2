/**
 * Copyright 2020-2021 Sourcepole AG
 * All rights reserved.
 *
 * This source code is licensed under the BSD-style license found in the
 * LICENSE file in the root directory of this source tree.
 */

import { createSelector } from 'reselect';
import { LayerRole } from '../actions/layers';
import ConfigUtils from '../utils/ConfigUtils';
import LocaleUtils from '../utils/LocaleUtils';
import ThemeUtils from '../utils/ThemeUtils';

/**
 * Retrieve search providers.
 * @memberof Redux Store.Selectors
 */
const getSearchProviders = (searchProviders) => createSelector(
    [
        state => state.theme,
        state => state.layers && state.layers.flat || null
    ], (theme, layers) => {
        searchProviders = {
            ...searchProviders,
            ...window.QWC2SearchProviders || {}
        };
        const availableProviders = {};
<<<<<<< HEAD
        const themeLayerNames = layers.map(
            layer => layer.role === LayerRole.THEME ? layer.params.LAYERS : ""
        ).join(",").split(",").filter(entry => entry);
        const themeProviders = (
            theme &&
            theme.current &&
            theme.current.searchProviders
        ) ? theme.current.searchProviders : [];

=======
        const themeLayerNames = layers.map(layer => layer.role === LayerRole.THEME ? layer.params.LAYERS : "").join(",").split(",").filter(entry => entry);
        const themeProviders = theme && theme.current && theme.current.searchProviders ? theme.current.searchProviders : [];
        const providerKeys = new Set();
>>>>>>> c08f2498
        for (const entry of themeProviders) {
            // Omit qgis provider with field configuration, this is only supported through the FeatureSearch plugin
            if (entry.provider === 'qgis' && entry?.params?.fields) {
                continue;
            }
            // "key" is the legacy name for "provider"
            const provider = searchProviders[entry.provider ?? entry.key ?? entry];
            if (provider) {
                if (
                    provider.requiresLayer &&
                    !themeLayerNames.includes(provider.requiresLayer)
                ) {
                    continue;
                }
                let key = entry.provider ?? entry.key ?? entry;
                if (providerKeys.has(key)) {
                    let i = 0;
                    for (i = 0; providerKeys.has(key + "_" + i); ++i);
                    key = key + "_" + i;
                }
                providerKeys.add(key);
                availableProviders[key] = {
                    ...provider,
                    params: entry.params
                };
            }
        }
        if (ConfigUtils.getConfigProp("searchThemes", theme)) {
            availableProviders.themes = {
                labelmsgid: LocaleUtils.trmsg("search.themes"),
                onSearch: (text, options, callback) => {
                    setTimeout(() => callback({
                        results: ThemeUtils.searchThemes(theme.themes, text)
                    }), 50);
                }
            };
        }
        return availableProviders;
    }
);
export default getSearchProviders;<|MERGE_RESOLUTION|>--- conflicted
+++ resolved
@@ -26,21 +26,9 @@
             ...window.QWC2SearchProviders || {}
         };
         const availableProviders = {};
-<<<<<<< HEAD
-        const themeLayerNames = layers.map(
-            layer => layer.role === LayerRole.THEME ? layer.params.LAYERS : ""
-        ).join(",").split(",").filter(entry => entry);
-        const themeProviders = (
-            theme &&
-            theme.current &&
-            theme.current.searchProviders
-        ) ? theme.current.searchProviders : [];
-
-=======
         const themeLayerNames = layers.map(layer => layer.role === LayerRole.THEME ? layer.params.LAYERS : "").join(",").split(",").filter(entry => entry);
         const themeProviders = theme && theme.current && theme.current.searchProviders ? theme.current.searchProviders : [];
         const providerKeys = new Set();
->>>>>>> c08f2498
         for (const entry of themeProviders) {
             // Omit qgis provider with field configuration, this is only supported through the FeatureSearch plugin
             if (entry.provider === 'qgis' && entry?.params?.fields) {
